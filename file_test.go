// Copyright 2009 The Go Authors. All rights reserved.
// Use of this source code is governed by a BSD-style
// license that can be found in the LICENSE file.

package macho

import (
	"bytes"
	"errors"
	"flag"
	"fmt"
	"io"
	"os"
	"reflect"
	"strings"
	"testing"

<<<<<<< HEAD
	"github.com/appsworld/go-macho/internal/obscuretestdata"
	"github.com/appsworld/go-macho/types"
=======
	"github.com/blacktop/go-dwarf"
	"github.com/blacktop/go-macho/internal/obscuretestdata"
	"github.com/blacktop/go-macho/types"
>>>>>>> 9225c3b1
)

type fileTest struct {
	file        string
	hdr         types.FileHeader
	loads       []interface{}
	sections    []*SectionHeader
	relocations map[string][]Reloc
}

var fileTests = []fileTest{
	{
		"internal/testdata/gcc-386-darwin-exec.base64",
		types.FileHeader{Magic: 0xfeedface, CPU: types.CPU386, SubCPU: 0x3, Type: 0x2, NCommands: 0xc, SizeCommands: 0x3c0, Flags: 0x85, Reserved: 0x1},
		[]interface{}{
			&SegmentHeader{types.LC_SEGMENT, 0x38, "__PAGEZERO", 0x0, 0x1000, 0x0, 0x0, 0x0, 0x0, 0x0, 0x0, 0x0},
			&SegmentHeader{types.LC_SEGMENT, 0xc0, "__TEXT", 0x1000, 0x1000, 0x0, 0x1000, 0x7, 0x5, 0x2, 0x0, 0},
			&SegmentHeader{types.LC_SEGMENT, 0xc0, "__DATA", 0x2000, 0x1000, 0x1000, 0x1000, 0x7, 0x3, 0x2, 0x0, 0x2},
			&SegmentHeader{types.LC_SEGMENT, 0x7c, "__IMPORT", 0x3000, 0x1000, 0x2000, 0x1000, 0x7, 0x7, 0x1, 0x0, 0x4},
			&SegmentHeader{types.LC_SEGMENT, 0x38, "__LINKEDIT", 0x4000, 0x1000, 0x3000, 0x12c, 0x7, 0x1, 0x0, 0x0, 0x5},
			nil, // LC_SYMTAB
			nil, // LC_DYSYMTAB
			nil, // LC_LOAD_DYLINKER
			nil, // LC_UUID
			nil, // LC_UNIXTHREAD
<<<<<<< HEAD
			&Dylib{LoadBytes: LoadBytes(nil), DylibCmd: types.DylibCmd{LoadCmd: 0xc, Len: 0x34, Name: 0x0, Time: 0x0, CurrentVersion: 0x0, CompatVersion: 0x0}, Name: "/usr/lib/libgcc_s.1.dylib", Time: 0x2, CurrentVersion: "1.0.0", CompatVersion: "1.0.0"},
			&Dylib{LoadBytes: LoadBytes(nil), DylibCmd: types.DylibCmd{LoadCmd: 0xc, Len: 0x34, Name: 0x0, Time: 0x0, CurrentVersion: 0x0, CompatVersion: 0x0}, Name: "/usr/lib/libSystem.B.dylib", Time: 0x2, CurrentVersion: "111.1.4", CompatVersion: "1.0.0"},
=======
			&Dylib{LoadBytes: LoadBytes(nil), DylibCmd: types.DylibCmd{LoadCmd: 0xc, Len: 0x34, Name: 0x0, Time: 0x0, CurrentVersion: 0x0, CompatVersion: 0x0}, Name: "/usr/lib/libgcc_s.1.dylib", Time: 0x2, CurrentVersion: "1.0", CompatVersion: "1.0"},
			&Dylib{LoadBytes: LoadBytes(nil), DylibCmd: types.DylibCmd{LoadCmd: 0xc, Len: 0x34, Name: 0x0, Time: 0x0, CurrentVersion: 0x0, CompatVersion: 0x0}, Name: "/usr/lib/libSystem.B.dylib", Time: 0x2, CurrentVersion: "111.1.4", CompatVersion: "1.0"},
>>>>>>> 9225c3b1
		},
		[]*SectionHeader{
			{Name: "__text", Seg: "__TEXT", Addr: 0x1f68, Size: 0x88, Offset: 0xf68, Align: 0x2, Reloff: 0x0, Nreloc: 0x0, Flags: 0x80000400, Reserved1: 0x0, Reserved2: 0x0, Reserved3: 0x0, Type: 0x20},
			{Name: "__cstring", Seg: "__TEXT", Addr: 0x1ff0, Size: 0xd, Offset: 0xff0, Align: 0x0, Reloff: 0x0, Nreloc: 0x0, Flags: 0x2, Reserved1: 0x0, Reserved2: 0x0, Reserved3: 0x0, Type: 0x20},
			{Name: "__data", Seg: "__DATA", Addr: 0x2000, Size: 0x14, Offset: 0x1000, Align: 0x2, Reloff: 0x0, Nreloc: 0x0, Flags: 0x0, Reserved1: 0x0, Reserved2: 0x0, Reserved3: 0x0, Type: 0x20},
			{Name: "__dyld", Seg: "__DATA", Addr: 0x2014, Size: 0x1c, Offset: 0x1014, Align: 0x2, Reloff: 0x0, Nreloc: 0x0, Flags: 0x0, Reserved1: 0x0, Reserved2: 0x0, Reserved3: 0x0, Type: 0x20},
			{Name: "__jump_table", Seg: "__IMPORT", Addr: 0x3000, Size: 0xa, Offset: 0x2000, Align: 0x6, Reloff: 0x0, Nreloc: 0x0, Flags: 0x4000008, Reserved1: 0x0, Reserved2: 0x5, Reserved3: 0x0, Type: 0x20}},

		nil,
	},
	{
		"internal/testdata/gcc-amd64-darwin-exec.base64",
		types.FileHeader{Magic: 0xfeedfacf, CPU: types.CPUAmd64, SubCPU: 0x80000003, Type: 0x2, NCommands: 0xb, SizeCommands: 0x568, Flags: 0x85, Reserved: 0x0},
		[]interface{}{
			&SegmentHeader{types.LC_SEGMENT_64, 0x48, "__PAGEZERO", 0x0, 0x100000000, 0x0, 0x0, 0x0, 0x0, 0x0, 0x0, 0x0},
			&SegmentHeader{types.LC_SEGMENT_64, 0x1d8, "__TEXT", 0x100000000, 0x1000, 0x0, 0x1000, 0x7, 0x5, 0x5, 0x0, 0},
			&SegmentHeader{LoadCmd: 0x19, Len: 0x138, Name: "__DATA", Addr: 0x100001000, Memsz: 0x1000, Offset: 0x1000, Filesz: 0x1000, Maxprot: 7, Prot: 3, Nsect: 0x3, Flag: 0x0, Firstsect: 0x5},
			&SegmentHeader{LoadCmd: 0x19, Len: 0x48, Name: "__LINKEDIT", Addr: 0x100002000, Memsz: 0x1000, Offset: 0x2000, Filesz: 0x140, Maxprot: 7, Prot: 1, Nsect: 0x0, Flag: 0x0, Firstsect: 0x8},
			nil, // LC_SYMTAB
			nil, // LC_DYSYMTAB
			nil, // LC_LOAD_DYLINKER
			nil, // LC_UUID
			nil, // LC_UNIXTHREAD
<<<<<<< HEAD
			&Dylib{LoadBytes: LoadBytes(nil), DylibCmd: types.DylibCmd{LoadCmd: 0xc, Len: 0x38, Name: 0x0, Time: 0x0, CurrentVersion: 0x0, CompatVersion: 0x0}, Name: "/usr/lib/libgcc_s.1.dylib", Time: 0x2, CurrentVersion: "1.0.0", CompatVersion: "1.0.0"},
			&Dylib{LoadBytes: LoadBytes(nil), DylibCmd: types.DylibCmd{LoadCmd: 0xc, Len: 0x38, Name: 0x0, Time: 0x0, CurrentVersion: 0x0, CompatVersion: 0x0}, Name: "/usr/lib/libSystem.B.dylib", Time: 0x2, CurrentVersion: "111.1.4", CompatVersion: "1.0.0"},
=======
			&Dylib{LoadBytes: LoadBytes(nil), DylibCmd: types.DylibCmd{LoadCmd: 0xc, Len: 0x38, Name: 0x0, Time: 0x0, CurrentVersion: 0x0, CompatVersion: 0x0}, Name: "/usr/lib/libgcc_s.1.dylib", Time: 0x2, CurrentVersion: "1.0", CompatVersion: "1.0"},
			&Dylib{LoadBytes: LoadBytes(nil), DylibCmd: types.DylibCmd{LoadCmd: 0xc, Len: 0x38, Name: 0x0, Time: 0x0, CurrentVersion: 0x0, CompatVersion: 0x0}, Name: "/usr/lib/libSystem.B.dylib", Time: 0x2, CurrentVersion: "111.1.4", CompatVersion: "1.0"},
>>>>>>> 9225c3b1
		},
		[]*SectionHeader{
			{Name: "__text", Seg: "__TEXT", Addr: 0x100000f14, Size: 0x6d, Offset: 0xf14, Align: 0x2, Reloff: 0x0, Nreloc: 0x0, Flags: 0x80000400, Reserved1: 0x0, Reserved2: 0x0, Reserved3: 0x0, Type: 0x40},
			{Name: "__symbol_stub1", Seg: "__TEXT", Addr: 0x100000f81, Size: 0xc, Offset: 0xf81, Align: 0x0, Reloff: 0x0, Nreloc: 0x0, Flags: 0x80000408, Reserved1: 0x0, Reserved2: 0x6, Reserved3: 0x0, Type: 0x40},
			{"__stub_helper", "__TEXT", 0x100000f90, 0x18, 0xf90, 0x2, 0x0, 0x0, 0x0, 0, 0, 0, 0x40},
			{Name: "__cstring", Seg: "__TEXT", Addr: 0x100000fa8, Size: 0xd, Offset: 0xfa8, Align: 0x0, Reloff: 0x0, Nreloc: 0x0, Flags: 0x2, Reserved1: 0x0, Reserved2: 0x0, Reserved3: 0x0, Type: 0x40},
			{"__eh_frame", "__TEXT", 0x100000fb8, 0x48, 0xfb8, 0x3, 0x0, 0x0, 0x6000000b, 0, 0, 0, 0x40},
			{"__data", "__DATA", 0x100001000, 0x1c, 0x1000, 0x3, 0x0, 0x0, 0x0, 0, 0, 0, 0x40},
			{Name: "__dyld", Seg: "__DATA", Addr: 0x100001020, Size: 0x38, Offset: 0x1020, Align: 0x3, Reloff: 0x0, Nreloc: 0x0, Flags: 0x0, Reserved1: 0x0, Reserved2: 0x0, Reserved3: 0x0, Type: 0x40},
			{Name: "__la_symbol_ptr", Seg: "__DATA", Addr: 0x100001058, Size: 0x10, Offset: 0x1058, Align: 0x2, Reloff: 0x0, Nreloc: 0x0, Flags: 0x7, Reserved1: 0x2, Reserved2: 0x0, Reserved3: 0x0, Type: 0x40}},
		nil,
	},
	{
		"internal/testdata/gcc-amd64-darwin-exec-debug.base64",
		types.FileHeader{Magic: 0xfeedfacf, CPU: types.CPUAmd64, SubCPU: 0x80000003, Type: 0xa, NCommands: 0x4, SizeCommands: 0x5a0, Flags: 0, Reserved: 0x0},
		[]interface{}{
			nil, // LC_UUID
			&SegmentHeader{LoadCmd: 0x19, Len: 0x1d8, Name: "__TEXT", Addr: 0x100000000, Memsz: 0x1000, Offset: 0x0, Filesz: 0x0, Maxprot: 7, Prot: 5, Nsect: 0x5, Flag: 0x0, Firstsect: 0x0},
			&SegmentHeader{LoadCmd: 0x19, Len: 0x138, Name: "__DATA", Addr: 0x100001000, Memsz: 0x1000, Offset: 0x0, Filesz: 0x0, Maxprot: 7, Prot: 3, Nsect: 0x3, Flag: 0x0, Firstsect: 0x5},
			&SegmentHeader{LoadCmd: 0x19, Len: 0x278, Name: "__DWARF", Addr: 0x100002000, Memsz: 0x1000, Offset: 0x1000, Filesz: 0x1bc, Maxprot: 7, Prot: 3, Nsect: 0x7, Flag: 0x0, Firstsect: 0x8},
		},
		[]*SectionHeader{
			{"__text", "__TEXT", 0x100000f14, 0x0, 0x0, 0x2, 0x0, 0x0, 0x80000400, 0, 0, 0, 0x40},
			{Name: "__symbol_stub1", Seg: "__TEXT", Addr: 0x100000f81, Size: 0x0, Offset: 0x0, Align: 0x0, Reloff: 0x0, Nreloc: 0x0, Flags: 0x80000408, Reserved1: 0x0, Reserved2: 0x6, Reserved3: 0x0, Type: 0x40},
			{"__stub_helper", "__TEXT", 0x100000f90, 0x0, 0x0, 0x2, 0x0, 0x0, 0x0, 0, 0, 0, 0x40},
			{"__cstring", "__TEXT", 0x100000fa8, 0x0, 0x0, 0x0, 0x0, 0x0, 0x2, 0, 0, 0, 0x40},
			{"__eh_frame", "__TEXT", 0x100000fb8, 0x0, 0x0, 0x3, 0x0, 0x0, 0x6000000b, 0, 0, 0, 0x40},
			{"__data", "__DATA", 0x100001000, 0x0, 0x0, 0x3, 0x0, 0x0, 0x0, 0, 0, 0, 0x40},
			{"__dyld", "__DATA", 0x100001020, 0x0, 0x0, 0x3, 0x0, 0x0, 0x0, 0, 0, 0, 0x40},
			{Name: "__la_symbol_ptr", Seg: "__DATA", Addr: 0x100001058, Size: 0x0, Offset: 0x0, Align: 0x2, Reloff: 0x0, Nreloc: 0x0, Flags: 0x7, Reserved1: 0x2, Reserved2: 0x0, Reserved3: 0x0, Type: 0x40},
			{"__debug_abbrev", "__DWARF", 0x100002000, 0x36, 0x1000, 0x0, 0x0, 0x0, 0x0, 0, 0, 0, 0x40},
			{"__debug_aranges", "__DWARF", 0x100002036, 0x30, 0x1036, 0x0, 0x0, 0x0, 0x0, 0, 0, 0, 0x40},
			{"__debug_frame", "__DWARF", 0x100002066, 0x40, 0x1066, 0x0, 0x0, 0x0, 0x0, 0, 0, 0, 0x40},
			{"__debug_info", "__DWARF", 0x1000020a6, 0x54, 0x10a6, 0x0, 0x0, 0x0, 0x0, 0, 0, 0, 0x40},
			{"__debug_line", "__DWARF", 0x1000020fa, 0x47, 0x10fa, 0x0, 0x0, 0x0, 0x0, 0, 0, 0, 0x40},
			{"__debug_pubnames", "__DWARF", 0x100002141, 0x1b, 0x1141, 0x0, 0x0, 0x0, 0x0, 0, 0, 0, 0x40},
			{"__debug_str", "__DWARF", 0x10000215c, 0x60, 0x115c, 0x0, 0x0, 0x0, 0x0, 0, 0, 0, 0x40},
		},
		nil,
	},
	{
		"internal/testdata/clang-386-darwin-exec-with-rpath.base64",
		types.FileHeader{Magic: 0xfeedface, CPU: types.CPU386, SubCPU: 0x3, Type: 0x2, NCommands: 0x10, SizeCommands: 0x42c, Flags: 0x1200085, Reserved: 0x1},
		[]interface{}{
			nil, // LC_SEGMENT
			nil, // LC_SEGMENT
			nil, // LC_SEGMENT
			nil, // LC_SEGMENT
			nil, // LC_DYLD_INFO_ONLY
			nil, // LC_SYMTAB
			nil, // LC_DYSYMTAB
			nil, // LC_LOAD_DYLINKER
			nil, // LC_UUID
			nil, // LC_VERSION_MIN_MACOSX
			nil, // LC_SOURCE_VERSION
			nil, // LC_MAIN
			nil, // LC_LOAD_DYLIB
			&Rpath{LoadBytes: LoadBytes(nil), RpathCmd: types.RpathCmd{LoadCmd: 0x8000001c, Len: 0x18, Path: 0x0}, Path: "/my/rpath"},
			nil, // LC_FUNCTION_STARTS
			nil, // LC_DATA_IN_CODE
		},
		nil,
		nil,
	},
	{
		"internal/testdata/clang-amd64-darwin-exec-with-rpath.base64",
		types.FileHeader{Magic: 0xfeedfacf, CPU: types.CPUAmd64, SubCPU: 0x80000003, Type: 0x2, NCommands: 0x10, SizeCommands: 0x4c8, Flags: 0x200085, Reserved: 0x0},
		[]interface{}{
			nil, // LC_SEGMENT
			nil, // LC_SEGMENT
			nil, // LC_SEGMENT
			nil, // LC_SEGMENT
			nil, // LC_DYLD_INFO_ONLY
			nil, // LC_SYMTAB
			nil, // LC_DYSYMTAB
			nil, // LC_LOAD_DYLINKER
			nil, // LC_UUID
			nil, // LC_VERSION_MIN_MACOSX
			nil, // LC_SOURCE_VERSION
			nil, // LC_MAIN
			nil, // LC_LOAD_DYLIB
			&Rpath{LoadBytes: LoadBytes(nil), RpathCmd: types.RpathCmd{LoadCmd: 0x8000001c, Len: 0x18, Path: 0x0}, Path: "/my/rpath"},
			nil, // LC_FUNCTION_STARTS
			nil, // LC_DATA_IN_CODE
		},
		nil,
		nil,
	},
	{
		"internal/testdata/clang-386-darwin.obj.base64",
		types.FileHeader{Magic: 0xfeedface, CPU: types.CPU386, SubCPU: 0x3, Type: 0x1, NCommands: 0x4, SizeCommands: 0x138, Flags: 0x2000, Reserved: 0x1},
		nil,
		nil,
		map[string][]Reloc{
			"__text": {
				{
					Addr:      0x1d,
					Type:      uint8(types.GENERIC_RELOC_VANILLA),
					Len:       2,
					Pcrel:     true,
					Extern:    true,
					Value:     1,
					Scattered: false,
				},
				{
					Addr:      0xe,
					Type:      uint8(types.GENERIC_RELOC_LOCAL_SECTDIFF),
					Len:       2,
					Pcrel:     false,
					Value:     0x2d,
					Scattered: true,
				},
				{
					Addr:      0x0,
					Type:      uint8(types.GENERIC_RELOC_PAIR),
					Len:       2,
					Pcrel:     false,
					Value:     0xb,
					Scattered: true,
				},
			},
		},
	},
	{
		"internal/testdata/clang-amd64-darwin.obj.base64",
		types.FileHeader{Magic: 0xfeedfacf, CPU: types.CPUAmd64, SubCPU: 0x3, Type: 0x1, NCommands: 0x4, SizeCommands: 0x200, Flags: 0x2000, Reserved: 0x0},
		nil,
		nil,
		map[string][]Reloc{
			"__text": {
				{
					Addr:   0x19,
					Type:   uint8(types.X86_64_RELOC_BRANCH),
					Len:    2,
					Pcrel:  true,
					Extern: true,
					Value:  1,
				},
				{
					Addr:   0xb,
					Type:   uint8(types.X86_64_RELOC_SIGNED),
					Len:    2,
					Pcrel:  true,
					Extern: false,
					Value:  2,
				},
			},
			"__compact_unwind": {
				{
					Addr:   0x0,
					Type:   uint8(types.X86_64_RELOC_UNSIGNED),
					Len:    3,
					Pcrel:  false,
					Extern: false,
					Value:  1,
				},
			},
		},
	},
}

func readerAtFromObscured(name string) (io.ReaderAt, error) {
	b, err := obscuretestdata.ReadFile(name)
	if err != nil {
		return nil, err
	}
	return bytes.NewReader(b), nil
}

func openObscured(name string) (*File, error) {
	ra, err := readerAtFromObscured(name)
	if err != nil {
		return nil, err
	}
	ff, err := NewFile(ra)
	if err != nil {
		return nil, err
	}
	return ff, nil
}

func openFatObscured(name string) (*FatFile, error) {
	ra, err := readerAtFromObscured(name)
	if err != nil {
		return nil, err
	}
	ff, err := NewFatFile(ra)
	if err != nil {
		return nil, err
	}
	return ff, nil
}

func TestOpen(t *testing.T) {
	for i := range fileTests {
		tt := &fileTests[i]

		// Use obscured files to prevent Apple’s notarization service from
		// mistaking them as candidates for notarization and rejecting the entire
		// toolchain.
		// See golang.org/issue/34986
		f, err := openObscured(tt.file)
		if err != nil {
			t.Error(err)
			continue
		}
		if !reflect.DeepEqual(f.FileHeader, tt.hdr) {
			t.Errorf("open %s:\n\thave %#v\n\twant %#v\n", tt.file, f.FileHeader, tt.hdr)
			continue
		}
		for i, l := range f.Loads {
			if len(l.Raw()) < 8 {
				t.Errorf("open %s, command %d:\n\tload command %T don't have enough data\n", tt.file, i, l)
			}
		}
		if tt.loads != nil {
			for i, l := range f.Loads {
				if i >= len(tt.loads) {
					break
				}

				want := tt.loads[i]
				if want == nil {
					continue
				}

				switch l := l.(type) {
				case *Segment:
					have := &l.SegmentHeader
					if !reflect.DeepEqual(have, want) {
						t.Errorf("open %s, command %d:\n\thave %#v\n\twant %#v\n", tt.file, i, have, want)
					}
				case *Dylib:
					have := l
					have.LoadBytes = nil
					if !reflect.DeepEqual(have, want) {
						t.Errorf("open %s, command %d:\n\thave %#v\n\twant %#v\n", tt.file, i, have, want)
					}
				case *Rpath:
					have := l
					have.LoadBytes = nil
					if !reflect.DeepEqual(have, want) {
						t.Errorf("open %s, command %d:\n\thave %#v\n\twant %#v\n", tt.file, i, have, want)
					}
				default:
					t.Errorf("open %s, command %d: unknown load command\n\thave %#v\n\twant %#v\n", tt.file, i, l, want)
				}
			}
			tn := len(tt.loads)
			fn := len(f.Loads)
			if tn != fn {
				t.Errorf("open %s: len(Loads) = %d, want %d", tt.file, fn, tn)
			}
		}

		if tt.sections != nil {
			for i, sh := range f.Sections {
				if i >= len(tt.sections) {
					break
				}
				have := &sh.SectionHeader
				want := tt.sections[i]
				if !reflect.DeepEqual(have, want) {
					t.Errorf("open %s, section %d:\n\thave %#v\n\twant %#v\n", tt.file, i, have, want)
				}
			}
			tn := len(tt.sections)
			fn := len(f.Sections)
			if tn != fn {
				t.Errorf("open %s: len(Sections) = %d, want %d", tt.file, fn, tn)
			}
		}

		if tt.relocations != nil {
			for i, sh := range f.Sections {
				have := sh.Relocs
				want := tt.relocations[sh.Name]
				if !reflect.DeepEqual(have, want) {
					t.Errorf("open %s, relocations in section %d (%s):\n\thave %#v\n\twant %#v\n", tt.file, i, sh.Name, have, want)
				}
			}
		}
	}
}

func TestOpenFailure(t *testing.T) {
	filename := "file.go"    // not a Mach-O file
	_, err := Open(filename) // don't crash
	if err == nil {
		t.Errorf("open %s: succeeded unexpectedly", filename)
	}
}

func TestOpenFat(t *testing.T) {
	ff, err := openFatObscured("internal/testdata/fat-gcc-386-amd64-darwin-exec.base64")
	if err != nil {
		t.Fatal(err)
	}

	if ff.Magic != types.MagicFat {
		t.Errorf("OpenFat: got magic number %#x, want %#x", ff.Magic, types.MagicFat)
	}
	if len(ff.Arches) != 2 {
		t.Errorf("OpenFat: got %d architectures, want 2", len(ff.Arches))
	}

	for i := range ff.Arches {
		arch := &ff.Arches[i]
		ftArch := &fileTests[i]

		if arch.CPU != ftArch.hdr.CPU || arch.SubCPU != ftArch.hdr.SubCPU {
			t.Errorf("OpenFat: architecture #%d got cpu=%#x subtype=%#x, expected cpu=%#x, subtype=%#x", i, arch.CPU, arch.SubCPU, ftArch.hdr.CPU, ftArch.hdr.SubCPU)
		}

		if !reflect.DeepEqual(arch.FileHeader, ftArch.hdr) {
			t.Errorf("OpenFat header:\n\tgot %#v\n\twant %#v\n", arch.FileHeader, ftArch.hdr)
		}
	}
}

func TestOpenFatFailure(t *testing.T) {
	filename := "file.go" // not a Mach-O file
	if _, err := OpenFat(filename); err == nil {
		t.Errorf("OpenFat %s: succeeded unexpectedly", filename)
	}

	filename = "internal/testdata/gcc-386-darwin-exec.base64" // not a fat Mach-O
	ff, err := openFatObscured(filename)
	if err != ErrNotFat {
		t.Errorf("OpenFat %s: got %v, want ErrNotFat", filename, err)
	}
	if ff != nil {
		t.Errorf("OpenFat %s: got %v, want nil", filename, ff)
	}
}

func TestRelocTypeString(t *testing.T) {
	if types.X86_64_RELOC_BRANCH.String() != "X86_64_RELOC_BRANCH" {
		t.Errorf("got %v, want %v", types.X86_64_RELOC_BRANCH.String(), "X86_64_RELOC_BRANCH")
	}
	if types.X86_64_RELOC_BRANCH.GoString() != "macho.X86_64_RELOC_BRANCH" {
		t.Errorf("got %v, want %v", types.X86_64_RELOC_BRANCH.GoString(), "macho.X86_64_RELOC_BRANCH")
	}
}

func TestTypeString(t *testing.T) {
	if types.MH_EXECUTE.String() != "EXECUTE" {
		t.Errorf("got %v, want %v", types.MH_EXECUTE.String(), "EXECUTE")
	}
}

func TestNewFatFile(t *testing.T) {

	f, err := os.Open("/usr/lib/libLeaksAtExit.dylib")
	if err != nil {
		t.Fatal(err)
	}

	fat, err := NewFatFile(f)
	if err != nil {
		t.Fatal(err)
	}

	fmt.Println(fat.Arches[0].FileTOC.String())

<<<<<<< HEAD
	if fat.Arches[0].UUID().ID != "CCA67965-C1C5-3521-9CC6-BB47C6561696" {
		t.Errorf("macho.UUID() = %s; want test", fat.Arches[0].UUID())
	}
=======
	if fat.Arches[0].UUID().ID != "CC3C8D85-B0DE-3445-85BE-85111E9CC36F" {
		t.Errorf("macho.UUID() = %s; want test", fat.Arches[0].UUID())
	}
}

var fname string

func init() {
	flag.StringVar(&fname, "file", "", "MachO file to test")
}

func TestNewFile(t *testing.T) {
	f, err := os.Open(fname)

	if err != nil {
		if errors.Is(err, os.ErrNotExist) {
			t.Skipf("file %s not found", fname)
		}
		t.Fatal(err)
	}

	got, err := NewFile(f)
	if err != nil {
		t.Fatalf("NewFile() error = %v", err)
		return
	}

	cs := got.CodeSignature()
	if cs != nil {
		fmt.Println(cs.Requirements[0].Detail)
	}

	d, err := got.DWARF()
	if err != nil {
		t.Fatalf("DWARF() error = %v", err)
	}

	r := d.Reader()

	debugStrSec := got.Section("__DWARF", "__debug_str")
	if debugStrSec == nil {
		t.Fatalf("Section() error = section __DWARF.__debug_str not found")
	}

	names, err := d.DumpNames()
	if err != nil {
		t.Errorf("DWARF.DumpNames() error = %v", err)
	}
	for _, name := range names {
		nameStr, err := got.GetCString(debugStrSec.Addr + uint64(name.StrOffset))
		if err != nil {
			t.Errorf("GetCString() error = %v", err)
		}

		for _, hdata := range name.HashData {
			r.Seek(*hdata[0].(*dwarf.Offset))
			entry, err := r.Next()
			if err != nil {
				t.Fatalf("DWARF.Reader().Next() error = %v", err)
			}

			switch entry.Tag {
			case dwarf.TagInlinedSubroutine:
			case dwarf.TagSubroutineType, dwarf.TagSubprogram:
				ty, _ := d.Type(entry.Offset)
				if ty.(*dwarf.FuncType).FileIndex > 0 {
					fs, err := d.FilesForEntry(entry)
					if err != nil {
						t.Fatalf("DWARF.FilesForEntry() error = %v", err)
					}
					fmt.Printf("TAG: %s, NAME: %s, TYPE: %s\nFILE: %s\n", entry.Tag, nameStr, ty, fs[ty.(*dwarf.FuncType).FileIndex].Name)
				}
			default:
				ty, _ := d.Type(entry.Offset)
				declFile, dOK := entry.Val(dwarf.AttrDeclFile).(int64)
				callFile, cOK := entry.Val(dwarf.AttrCallFile).(int64)
				if dOK || cOK {
					fs, err := d.FilesForEntry(entry)
					if err != nil {
						t.Fatalf("DWARF.FilesForEntry() error = %v", err)
					}
					fmt.Printf("TAG: %s, NAME: %s, TYPE: %s\nFILE: %s\n", entry.Tag, nameStr, ty, fs[declFile+callFile].Name)
				} else {
					fmt.Printf("TAG: %s, NAME: %s, TYPE: %s\n", entry.Tag, nameStr, ty)
				}
			}
		}
	}

	nameSpaces, err := d.DumpNamespaces()
	if err != nil {
		t.Fatalf("DWARF.DumpNamespaces() error = %v", err)
	}
	for _, ns := range nameSpaces {
		nsStr, err := got.GetCString(debugStrSec.Addr + uint64(ns.StrOffset))
		if err != nil {
			t.Errorf("GetCString() error = %v", err)
		}
		for _, hdata := range ns.HashData {
			r.Seek(*hdata[0].(*dwarf.Offset))
			entry, err := r.Next()
			if err != nil {
				t.Fatalf("DWARF.Reader().Next() error = %v", err)
			}

			typ, err := d.Type(entry.Offset)
			if err != nil {
				t.Fatalf("DWARF.Type() error = %v", err)
			}
			fmt.Printf("TAG: %s, NAME: %s, TYPE: %s\n", entry.Tag, nsStr, typ)
		}
	}

	objc, err := d.DumpObjC()
	if err != nil {
		t.Fatalf("DWARF.DumpObjC() error = %v", err)
	}
	for _, oc := range objc {
		nsStr, err := got.GetCString(debugStrSec.Addr + uint64(oc.StrOffset))
		if err != nil {
			t.Errorf("GetCString() error = %v", err)
		}
		fmt.Println(nsStr)
	}

	types, err := d.DumpTypes()
	if err != nil {
		t.Fatalf("DWARF.LookDumpTypesupType() error = %v", err)
	}
	for _, typ := range types {
		typStr, err := got.GetCString(debugStrSec.Addr + uint64(typ.StrOffset))
		if err != nil {
			t.Errorf("GetCString() error = %v", err)
		}
		fmt.Println(typStr)
	}

	off, err := d.LookupType("thread")
	if err != nil {
		t.Fatalf("DWARF.LookupType() error = %v", err)
	}

	r.Seek(off)

	entry, err := r.Next()
	if err != nil {
		t.Fatalf("DWARF.Reader().Next() error = %v", err)
	}

	if entry.Tag == dwarf.TagStructType {
		typ, err := d.Type(entry.Offset)
		if err != nil {
			t.Errorf("DWARF entry.Type() error = %v", err)
		}
		if t1, ok := typ.(*dwarf.StructType); ok {
			if strings.EqualFold(t1.StructName, "thread") {
				if !t1.Incomplete {
					fmt.Println(t1.Defn())
				}
			}
		}
	}

	fmt.Println(got.FileTOC.String())
}

func TestNewFileWithSwift(t *testing.T) {
	f, err := os.Open(fname)

	if err != nil {
		if errors.Is(err, os.ErrNotExist) {
			t.Skipf("file %s not found", fname)
		}
		t.Fatal(err)
	}

	got, err := NewFile(f)
	if err != nil {
		t.Fatalf("NewFile() error = %v", err)
		return
	}

	prots, err := got.GetSwiftProtocols()
	if err != nil && !errors.Is(err, ErrSwiftSectionError) {
		t.Fatalf("GetSwiftProtocols() error = %v", err)
	}
	for _, prot := range prots {
		fmt.Println(prot)
	}

	protsconfs, err := got.GetSwiftProtocolConformances()
	if err != nil && !errors.Is(err, ErrSwiftSectionError) {
		t.Fatalf("GetSwiftProtocolConformances() error = %v", err)
	}
	for _, prot := range protsconfs {
		fmt.Println(prot)
	}

	atyps, err := got.GetSwiftAssociatedTypes()
	if err != nil && !errors.Is(err, ErrSwiftSectionError) {
		t.Fatalf("GetSwiftAssociatedTypes() error = %v", err)
	}
	for _, at := range atyps {
		fmt.Println(at)
	}

	bins, err := got.GetSwiftBuiltinTypes()
	if err != nil && !errors.Is(err, ErrSwiftSectionError) {
		t.Fatalf("GetSwiftBuiltinTypes() error = %v", err)
	}
	for _, bin := range bins {
		fmt.Println(bin)
	}

	fds, err := got.GetSwiftFields()
	if err != nil && !errors.Is(err, ErrSwiftSectionError) {
		t.Fatalf("GetSwiftFields() error = %v", err)
	}
	for _, f := range fds {
		fmt.Println(f)
	}

	clos, err := got.GetSwiftClosures()
	if err != nil && !errors.Is(err, ErrSwiftSectionError) {
		t.Fatalf("GetSwiftClosures() error = %v", err)
	}
	for _, c := range clos {
		fmt.Println(c)
	}

	rep, err := got.GetSwiftDynamicReplacementInfo()
	if err != nil && !errors.Is(err, ErrSwiftSectionError) {
		t.Fatalf("GetSwiftDynamicReplacementInfo() error = %v", err)
	}
	// for _, t := range typs {
	fmt.Println(rep)
	// }
	typs, err := got.GetSwiftTypes()
	if err != nil && !errors.Is(err, ErrSwiftSectionError) {
		t.Fatalf("GetSwiftTypes() error = %v", err)
	}
	for _, t := range typs {
		fmt.Println(t)
	}
}

func TestNewFileWithObjC(t *testing.T) {
	f, err := os.Open(fname)

	if err != nil {
		if errors.Is(err, os.ErrNotExist) {
			t.Skipf("file %s not found", fname)
		}
		t.Fatal(err)
	}

	got, err := NewFile(f)
	if err != nil {
		t.Fatalf("NewFile() error = %v", err)
		return
	}

	if got.HasObjC() {
		fmt.Println("HasPlusLoadMethod: ", got.HasPlusLoadMethod())
		fmt.Println(got.GetObjCToc())

		info, err := got.GetObjCImageInfo()
		if err != nil && !errors.Is(err, ErrObjcSectionNotFound) {
			t.Fatalf("GetObjCImageInfo() error = %v", err)
		}
		fmt.Printf("ObjCImageInfo:\n%s\n\n", info.Flags)

		if cfstrs, err := got.GetCFStrings(); err == nil {
			fmt.Println("CFStrings")
			fmt.Println("---------")
			for _, cfstr := range cfstrs {
				fmt.Printf("%#x: %#v\n", cfstr.Address, cfstr.Name)
			}
		} else {
			t.Errorf(err.Error())
		}

		if meths, err := got.GetObjCMethodLists(); err == nil {
			fmt.Println("_OBJC_INSTANCE_METHODS")
			fmt.Println("----------------------")
			for _, m := range meths {
				fmt.Printf("0x%011x: (%s) %s [%d]\n", m.ImpVMAddr, m.ReturnType(), m.Name, m.NumberOfArguments())
			}
		} else {
			t.Errorf(err.Error())
		}

		if protos, err := got.GetObjCProtocols(); err == nil {
			for _, proto := range protos {
				fmt.Println(proto.String())
			}
		} else {
			t.Errorf(err.Error())
		}

		if classes, err := got.GetObjCClasses(); err == nil {
			for _, class := range classes {
				fmt.Println(class.Verbose())
			}
		} else {
			t.Errorf(err.Error())
		}

		if nlclasses, err := got.GetObjCNonLazyClasses(); err == nil {
			for _, class := range nlclasses {
				fmt.Println(class.String())
			}
		} else {
			t.Errorf(err.Error())
		}

		if cats, err := got.GetObjCCategories(); err == nil {
			for _, cat := range cats {
				fmt.Println(cat.String())
			}
		} else {
			t.Errorf(err.Error())
		}

		if nlcats, err := got.GetObjCNonLazyCategories(); err == nil {
			for _, cat := range nlcats {
				fmt.Println(cat.String())
			}
		} else {
			t.Errorf(err.Error())
		}

		if selRefs, err := got.GetObjCProtoReferences(); err == nil {
			fmt.Println("@proto refs")
			for off, prot := range selRefs {
				fmt.Printf("0x%011x -> 0x%011x: %s\n", off, prot.Ptr, prot.Name)
			}
		} else {
			t.Errorf(err.Error())
		}
		if selRefs, err := got.GetObjCClassReferences(); err == nil {
			fmt.Println("@class refs")
			for off, sel := range selRefs {
				fmt.Printf("0x%011x -> 0x%011x: %s\n", off, sel.ClassPtr, sel.Name)
			}
		} else {
			t.Errorf(err.Error())
		}
		if selRefs, err := got.GetObjCSuperReferences(); err == nil {
			fmt.Println("@super refs")
			for off, sel := range selRefs {
				fmt.Printf("0x%011x -> 0x%011x: %s\n", off, sel.ClassPtr, sel.SuperClass)
			}
		} else {
			t.Errorf(err.Error())
		}
		if selRefs, err := got.GetObjCSelectorReferences(); err == nil {
			fmt.Println("@selectors refs")
			for off, sel := range selRefs {
				fmt.Printf("0x%011x -> 0x%011x: %s\n", off, sel.VMAddr, sel.Name)
			}
		} else {
			t.Errorf(err.Error())
		}
		if methods, err := got.GetObjCMethodNames(); err == nil {
			fmt.Printf("\n@methods\n")
			for vmaddr, method := range methods {
				fmt.Printf("0x%011x: %s\n", vmaddr, method)
			}
		} else {
			t.Errorf(err.Error())
		}
	}
>>>>>>> 9225c3b1
}<|MERGE_RESOLUTION|>--- conflicted
+++ resolved
@@ -6,23 +6,14 @@
 
 import (
 	"bytes"
-	"errors"
-	"flag"
 	"fmt"
 	"io"
 	"os"
 	"reflect"
-	"strings"
 	"testing"
 
-<<<<<<< HEAD
 	"github.com/appsworld/go-macho/internal/obscuretestdata"
 	"github.com/appsworld/go-macho/types"
-=======
-	"github.com/blacktop/go-dwarf"
-	"github.com/blacktop/go-macho/internal/obscuretestdata"
-	"github.com/blacktop/go-macho/types"
->>>>>>> 9225c3b1
 )
 
 type fileTest struct {
@@ -48,13 +39,8 @@
 			nil, // LC_LOAD_DYLINKER
 			nil, // LC_UUID
 			nil, // LC_UNIXTHREAD
-<<<<<<< HEAD
 			&Dylib{LoadBytes: LoadBytes(nil), DylibCmd: types.DylibCmd{LoadCmd: 0xc, Len: 0x34, Name: 0x0, Time: 0x0, CurrentVersion: 0x0, CompatVersion: 0x0}, Name: "/usr/lib/libgcc_s.1.dylib", Time: 0x2, CurrentVersion: "1.0.0", CompatVersion: "1.0.0"},
 			&Dylib{LoadBytes: LoadBytes(nil), DylibCmd: types.DylibCmd{LoadCmd: 0xc, Len: 0x34, Name: 0x0, Time: 0x0, CurrentVersion: 0x0, CompatVersion: 0x0}, Name: "/usr/lib/libSystem.B.dylib", Time: 0x2, CurrentVersion: "111.1.4", CompatVersion: "1.0.0"},
-=======
-			&Dylib{LoadBytes: LoadBytes(nil), DylibCmd: types.DylibCmd{LoadCmd: 0xc, Len: 0x34, Name: 0x0, Time: 0x0, CurrentVersion: 0x0, CompatVersion: 0x0}, Name: "/usr/lib/libgcc_s.1.dylib", Time: 0x2, CurrentVersion: "1.0", CompatVersion: "1.0"},
-			&Dylib{LoadBytes: LoadBytes(nil), DylibCmd: types.DylibCmd{LoadCmd: 0xc, Len: 0x34, Name: 0x0, Time: 0x0, CurrentVersion: 0x0, CompatVersion: 0x0}, Name: "/usr/lib/libSystem.B.dylib", Time: 0x2, CurrentVersion: "111.1.4", CompatVersion: "1.0"},
->>>>>>> 9225c3b1
 		},
 		[]*SectionHeader{
 			{Name: "__text", Seg: "__TEXT", Addr: 0x1f68, Size: 0x88, Offset: 0xf68, Align: 0x2, Reloff: 0x0, Nreloc: 0x0, Flags: 0x80000400, Reserved1: 0x0, Reserved2: 0x0, Reserved3: 0x0, Type: 0x20},
@@ -78,13 +64,8 @@
 			nil, // LC_LOAD_DYLINKER
 			nil, // LC_UUID
 			nil, // LC_UNIXTHREAD
-<<<<<<< HEAD
 			&Dylib{LoadBytes: LoadBytes(nil), DylibCmd: types.DylibCmd{LoadCmd: 0xc, Len: 0x38, Name: 0x0, Time: 0x0, CurrentVersion: 0x0, CompatVersion: 0x0}, Name: "/usr/lib/libgcc_s.1.dylib", Time: 0x2, CurrentVersion: "1.0.0", CompatVersion: "1.0.0"},
 			&Dylib{LoadBytes: LoadBytes(nil), DylibCmd: types.DylibCmd{LoadCmd: 0xc, Len: 0x38, Name: 0x0, Time: 0x0, CurrentVersion: 0x0, CompatVersion: 0x0}, Name: "/usr/lib/libSystem.B.dylib", Time: 0x2, CurrentVersion: "111.1.4", CompatVersion: "1.0.0"},
-=======
-			&Dylib{LoadBytes: LoadBytes(nil), DylibCmd: types.DylibCmd{LoadCmd: 0xc, Len: 0x38, Name: 0x0, Time: 0x0, CurrentVersion: 0x0, CompatVersion: 0x0}, Name: "/usr/lib/libgcc_s.1.dylib", Time: 0x2, CurrentVersion: "1.0", CompatVersion: "1.0"},
-			&Dylib{LoadBytes: LoadBytes(nil), DylibCmd: types.DylibCmd{LoadCmd: 0xc, Len: 0x38, Name: 0x0, Time: 0x0, CurrentVersion: 0x0, CompatVersion: 0x0}, Name: "/usr/lib/libSystem.B.dylib", Time: 0x2, CurrentVersion: "111.1.4", CompatVersion: "1.0"},
->>>>>>> 9225c3b1
 		},
 		[]*SectionHeader{
 			{Name: "__text", Seg: "__TEXT", Addr: 0x100000f14, Size: 0x6d, Offset: 0xf14, Align: 0x2, Reloff: 0x0, Nreloc: 0x0, Flags: 0x80000400, Reserved1: 0x0, Reserved2: 0x0, Reserved3: 0x0, Type: 0x40},
@@ -450,383 +431,7 @@
 
 	fmt.Println(fat.Arches[0].FileTOC.String())
 
-<<<<<<< HEAD
 	if fat.Arches[0].UUID().ID != "CCA67965-C1C5-3521-9CC6-BB47C6561696" {
 		t.Errorf("macho.UUID() = %s; want test", fat.Arches[0].UUID())
 	}
-=======
-	if fat.Arches[0].UUID().ID != "CC3C8D85-B0DE-3445-85BE-85111E9CC36F" {
-		t.Errorf("macho.UUID() = %s; want test", fat.Arches[0].UUID())
-	}
-}
-
-var fname string
-
-func init() {
-	flag.StringVar(&fname, "file", "", "MachO file to test")
-}
-
-func TestNewFile(t *testing.T) {
-	f, err := os.Open(fname)
-
-	if err != nil {
-		if errors.Is(err, os.ErrNotExist) {
-			t.Skipf("file %s not found", fname)
-		}
-		t.Fatal(err)
-	}
-
-	got, err := NewFile(f)
-	if err != nil {
-		t.Fatalf("NewFile() error = %v", err)
-		return
-	}
-
-	cs := got.CodeSignature()
-	if cs != nil {
-		fmt.Println(cs.Requirements[0].Detail)
-	}
-
-	d, err := got.DWARF()
-	if err != nil {
-		t.Fatalf("DWARF() error = %v", err)
-	}
-
-	r := d.Reader()
-
-	debugStrSec := got.Section("__DWARF", "__debug_str")
-	if debugStrSec == nil {
-		t.Fatalf("Section() error = section __DWARF.__debug_str not found")
-	}
-
-	names, err := d.DumpNames()
-	if err != nil {
-		t.Errorf("DWARF.DumpNames() error = %v", err)
-	}
-	for _, name := range names {
-		nameStr, err := got.GetCString(debugStrSec.Addr + uint64(name.StrOffset))
-		if err != nil {
-			t.Errorf("GetCString() error = %v", err)
-		}
-
-		for _, hdata := range name.HashData {
-			r.Seek(*hdata[0].(*dwarf.Offset))
-			entry, err := r.Next()
-			if err != nil {
-				t.Fatalf("DWARF.Reader().Next() error = %v", err)
-			}
-
-			switch entry.Tag {
-			case dwarf.TagInlinedSubroutine:
-			case dwarf.TagSubroutineType, dwarf.TagSubprogram:
-				ty, _ := d.Type(entry.Offset)
-				if ty.(*dwarf.FuncType).FileIndex > 0 {
-					fs, err := d.FilesForEntry(entry)
-					if err != nil {
-						t.Fatalf("DWARF.FilesForEntry() error = %v", err)
-					}
-					fmt.Printf("TAG: %s, NAME: %s, TYPE: %s\nFILE: %s\n", entry.Tag, nameStr, ty, fs[ty.(*dwarf.FuncType).FileIndex].Name)
-				}
-			default:
-				ty, _ := d.Type(entry.Offset)
-				declFile, dOK := entry.Val(dwarf.AttrDeclFile).(int64)
-				callFile, cOK := entry.Val(dwarf.AttrCallFile).(int64)
-				if dOK || cOK {
-					fs, err := d.FilesForEntry(entry)
-					if err != nil {
-						t.Fatalf("DWARF.FilesForEntry() error = %v", err)
-					}
-					fmt.Printf("TAG: %s, NAME: %s, TYPE: %s\nFILE: %s\n", entry.Tag, nameStr, ty, fs[declFile+callFile].Name)
-				} else {
-					fmt.Printf("TAG: %s, NAME: %s, TYPE: %s\n", entry.Tag, nameStr, ty)
-				}
-			}
-		}
-	}
-
-	nameSpaces, err := d.DumpNamespaces()
-	if err != nil {
-		t.Fatalf("DWARF.DumpNamespaces() error = %v", err)
-	}
-	for _, ns := range nameSpaces {
-		nsStr, err := got.GetCString(debugStrSec.Addr + uint64(ns.StrOffset))
-		if err != nil {
-			t.Errorf("GetCString() error = %v", err)
-		}
-		for _, hdata := range ns.HashData {
-			r.Seek(*hdata[0].(*dwarf.Offset))
-			entry, err := r.Next()
-			if err != nil {
-				t.Fatalf("DWARF.Reader().Next() error = %v", err)
-			}
-
-			typ, err := d.Type(entry.Offset)
-			if err != nil {
-				t.Fatalf("DWARF.Type() error = %v", err)
-			}
-			fmt.Printf("TAG: %s, NAME: %s, TYPE: %s\n", entry.Tag, nsStr, typ)
-		}
-	}
-
-	objc, err := d.DumpObjC()
-	if err != nil {
-		t.Fatalf("DWARF.DumpObjC() error = %v", err)
-	}
-	for _, oc := range objc {
-		nsStr, err := got.GetCString(debugStrSec.Addr + uint64(oc.StrOffset))
-		if err != nil {
-			t.Errorf("GetCString() error = %v", err)
-		}
-		fmt.Println(nsStr)
-	}
-
-	types, err := d.DumpTypes()
-	if err != nil {
-		t.Fatalf("DWARF.LookDumpTypesupType() error = %v", err)
-	}
-	for _, typ := range types {
-		typStr, err := got.GetCString(debugStrSec.Addr + uint64(typ.StrOffset))
-		if err != nil {
-			t.Errorf("GetCString() error = %v", err)
-		}
-		fmt.Println(typStr)
-	}
-
-	off, err := d.LookupType("thread")
-	if err != nil {
-		t.Fatalf("DWARF.LookupType() error = %v", err)
-	}
-
-	r.Seek(off)
-
-	entry, err := r.Next()
-	if err != nil {
-		t.Fatalf("DWARF.Reader().Next() error = %v", err)
-	}
-
-	if entry.Tag == dwarf.TagStructType {
-		typ, err := d.Type(entry.Offset)
-		if err != nil {
-			t.Errorf("DWARF entry.Type() error = %v", err)
-		}
-		if t1, ok := typ.(*dwarf.StructType); ok {
-			if strings.EqualFold(t1.StructName, "thread") {
-				if !t1.Incomplete {
-					fmt.Println(t1.Defn())
-				}
-			}
-		}
-	}
-
-	fmt.Println(got.FileTOC.String())
-}
-
-func TestNewFileWithSwift(t *testing.T) {
-	f, err := os.Open(fname)
-
-	if err != nil {
-		if errors.Is(err, os.ErrNotExist) {
-			t.Skipf("file %s not found", fname)
-		}
-		t.Fatal(err)
-	}
-
-	got, err := NewFile(f)
-	if err != nil {
-		t.Fatalf("NewFile() error = %v", err)
-		return
-	}
-
-	prots, err := got.GetSwiftProtocols()
-	if err != nil && !errors.Is(err, ErrSwiftSectionError) {
-		t.Fatalf("GetSwiftProtocols() error = %v", err)
-	}
-	for _, prot := range prots {
-		fmt.Println(prot)
-	}
-
-	protsconfs, err := got.GetSwiftProtocolConformances()
-	if err != nil && !errors.Is(err, ErrSwiftSectionError) {
-		t.Fatalf("GetSwiftProtocolConformances() error = %v", err)
-	}
-	for _, prot := range protsconfs {
-		fmt.Println(prot)
-	}
-
-	atyps, err := got.GetSwiftAssociatedTypes()
-	if err != nil && !errors.Is(err, ErrSwiftSectionError) {
-		t.Fatalf("GetSwiftAssociatedTypes() error = %v", err)
-	}
-	for _, at := range atyps {
-		fmt.Println(at)
-	}
-
-	bins, err := got.GetSwiftBuiltinTypes()
-	if err != nil && !errors.Is(err, ErrSwiftSectionError) {
-		t.Fatalf("GetSwiftBuiltinTypes() error = %v", err)
-	}
-	for _, bin := range bins {
-		fmt.Println(bin)
-	}
-
-	fds, err := got.GetSwiftFields()
-	if err != nil && !errors.Is(err, ErrSwiftSectionError) {
-		t.Fatalf("GetSwiftFields() error = %v", err)
-	}
-	for _, f := range fds {
-		fmt.Println(f)
-	}
-
-	clos, err := got.GetSwiftClosures()
-	if err != nil && !errors.Is(err, ErrSwiftSectionError) {
-		t.Fatalf("GetSwiftClosures() error = %v", err)
-	}
-	for _, c := range clos {
-		fmt.Println(c)
-	}
-
-	rep, err := got.GetSwiftDynamicReplacementInfo()
-	if err != nil && !errors.Is(err, ErrSwiftSectionError) {
-		t.Fatalf("GetSwiftDynamicReplacementInfo() error = %v", err)
-	}
-	// for _, t := range typs {
-	fmt.Println(rep)
-	// }
-	typs, err := got.GetSwiftTypes()
-	if err != nil && !errors.Is(err, ErrSwiftSectionError) {
-		t.Fatalf("GetSwiftTypes() error = %v", err)
-	}
-	for _, t := range typs {
-		fmt.Println(t)
-	}
-}
-
-func TestNewFileWithObjC(t *testing.T) {
-	f, err := os.Open(fname)
-
-	if err != nil {
-		if errors.Is(err, os.ErrNotExist) {
-			t.Skipf("file %s not found", fname)
-		}
-		t.Fatal(err)
-	}
-
-	got, err := NewFile(f)
-	if err != nil {
-		t.Fatalf("NewFile() error = %v", err)
-		return
-	}
-
-	if got.HasObjC() {
-		fmt.Println("HasPlusLoadMethod: ", got.HasPlusLoadMethod())
-		fmt.Println(got.GetObjCToc())
-
-		info, err := got.GetObjCImageInfo()
-		if err != nil && !errors.Is(err, ErrObjcSectionNotFound) {
-			t.Fatalf("GetObjCImageInfo() error = %v", err)
-		}
-		fmt.Printf("ObjCImageInfo:\n%s\n\n", info.Flags)
-
-		if cfstrs, err := got.GetCFStrings(); err == nil {
-			fmt.Println("CFStrings")
-			fmt.Println("---------")
-			for _, cfstr := range cfstrs {
-				fmt.Printf("%#x: %#v\n", cfstr.Address, cfstr.Name)
-			}
-		} else {
-			t.Errorf(err.Error())
-		}
-
-		if meths, err := got.GetObjCMethodLists(); err == nil {
-			fmt.Println("_OBJC_INSTANCE_METHODS")
-			fmt.Println("----------------------")
-			for _, m := range meths {
-				fmt.Printf("0x%011x: (%s) %s [%d]\n", m.ImpVMAddr, m.ReturnType(), m.Name, m.NumberOfArguments())
-			}
-		} else {
-			t.Errorf(err.Error())
-		}
-
-		if protos, err := got.GetObjCProtocols(); err == nil {
-			for _, proto := range protos {
-				fmt.Println(proto.String())
-			}
-		} else {
-			t.Errorf(err.Error())
-		}
-
-		if classes, err := got.GetObjCClasses(); err == nil {
-			for _, class := range classes {
-				fmt.Println(class.Verbose())
-			}
-		} else {
-			t.Errorf(err.Error())
-		}
-
-		if nlclasses, err := got.GetObjCNonLazyClasses(); err == nil {
-			for _, class := range nlclasses {
-				fmt.Println(class.String())
-			}
-		} else {
-			t.Errorf(err.Error())
-		}
-
-		if cats, err := got.GetObjCCategories(); err == nil {
-			for _, cat := range cats {
-				fmt.Println(cat.String())
-			}
-		} else {
-			t.Errorf(err.Error())
-		}
-
-		if nlcats, err := got.GetObjCNonLazyCategories(); err == nil {
-			for _, cat := range nlcats {
-				fmt.Println(cat.String())
-			}
-		} else {
-			t.Errorf(err.Error())
-		}
-
-		if selRefs, err := got.GetObjCProtoReferences(); err == nil {
-			fmt.Println("@proto refs")
-			for off, prot := range selRefs {
-				fmt.Printf("0x%011x -> 0x%011x: %s\n", off, prot.Ptr, prot.Name)
-			}
-		} else {
-			t.Errorf(err.Error())
-		}
-		if selRefs, err := got.GetObjCClassReferences(); err == nil {
-			fmt.Println("@class refs")
-			for off, sel := range selRefs {
-				fmt.Printf("0x%011x -> 0x%011x: %s\n", off, sel.ClassPtr, sel.Name)
-			}
-		} else {
-			t.Errorf(err.Error())
-		}
-		if selRefs, err := got.GetObjCSuperReferences(); err == nil {
-			fmt.Println("@super refs")
-			for off, sel := range selRefs {
-				fmt.Printf("0x%011x -> 0x%011x: %s\n", off, sel.ClassPtr, sel.SuperClass)
-			}
-		} else {
-			t.Errorf(err.Error())
-		}
-		if selRefs, err := got.GetObjCSelectorReferences(); err == nil {
-			fmt.Println("@selectors refs")
-			for off, sel := range selRefs {
-				fmt.Printf("0x%011x -> 0x%011x: %s\n", off, sel.VMAddr, sel.Name)
-			}
-		} else {
-			t.Errorf(err.Error())
-		}
-		if methods, err := got.GetObjCMethodNames(); err == nil {
-			fmt.Printf("\n@methods\n")
-			for vmaddr, method := range methods {
-				fmt.Printf("0x%011x: %s\n", vmaddr, method)
-			}
-		} else {
-			t.Errorf(err.Error())
-		}
-	}
->>>>>>> 9225c3b1
 }